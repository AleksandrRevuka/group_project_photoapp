import enum
from datetime import date, datetime
from typing import List

from sqlalchemy import Date, DateTime, Enum, String, func, Table, Integer, Column
from sqlalchemy.orm import DeclarativeBase, Mapped, mapped_column, relationship
from sqlalchemy.sql.schema import ForeignKey


class Base(DeclarativeBase):
    """
    Base class for SQLAlchemy models.
    """

    pass


class Role(enum.Enum):
    """
    Enum representing user roles.

    Attributes:
        admin (str): Admin role.
        moderator (str): Moderator role.
        user (str): User role.
    """

    admin: str = "admin"
    moderator: str = "moderator"
    user: str = "user"


class User(Base):

    __tablename__ = "users"

    id: Mapped[int] = mapped_column(primary_key=True)
    username: Mapped[str] = mapped_column(String(50))
    email: Mapped[str] = mapped_column(String(150), nullable=False, unique=True)
    confirmed: Mapped[bool] = mapped_column(default=False)

    password: Mapped[str] = mapped_column(String(255), nullable=False)
    refresh_token: Mapped[str] = mapped_column(String(255), nullable=True)
    avatar: Mapped[str] = mapped_column(String(255), nullable=True)
    roles: Mapped[Enum] = mapped_column("roles", Enum(Role), default=Role.user)

    created_at: Mapped[datetime] = mapped_column(DateTime, default=func.now())
    updated_at: Mapped[datetime] = mapped_column(DateTime, default=func.now(), onupdate=func.now())
<<<<<<< HEAD



picture_tags = Table(
    'picture_tags', 
    Base.metadata,
    Column('picture_id', Integer, ForeignKey('pictures.id')),
    Column('tag_id', Integer, ForeignKey('tags.id'))
)

picture_comments = Table(
    "picture_comments",
    Base.metadata,
    Column('picture_id', Integer, ForeignKey("pictures.id")),
    Column("user_id", Integer, ForeignKey("users.id"))
)

class Tag(Base):
    __tablename__ = "tags"
    id: Mapped[int] = mapped_column(primary_key=True)
    tagname: Mapped[str] = mapped_column(String(50), nullable=False, unique=True)
    created_at: Mapped[datetime] = mapped_column(DateTime, default=func.now())
    updated_at: Mapped[datetime] = mapped_column(DateTime, default=func.now(), onupdate=func.now())

class Comment(Base):
    __tablename__ = "comments"
    id: Mapped[int] = mapped_column(Integer, primary_key=True)
    text: Mapped[str] = mapped_column(String(200), nullable=False)
    user_id: Mapped[int] = mapped_column(ForeignKey("users.id"))
    user: Mapped[relationship("User", back_populates="comments")] = relationship("User", back_populates="comments")
    picture_id: Mapped[int] = mapped_column(ForeignKey("pictures.id"))
    picture: Mapped[relationship("Picture", back_populates="comments")] = relationship("Picture", back_populates="comments")
    created_at: Mapped[datetime] = mapped_column(DateTime, default=func.now())
    updated_at: Mapped[datetime] = mapped_column(DateTime, default=func.now(), onupdate=func.now())

class Picture(Base):
    __tablename__ = "pictures"
    id: Mapped[int] = mapped_column(primary_key=True)
    name: Mapped[str] = mapped_column(String, nullable=False)
    picture_url: Mapped[str] = mapped_column(String(200), nullable=False)
    user_id: Mapped[int] = mapped_column(ForeignKey("users.id"))
    user: Mapped[relationship("User", back_populates="pictures")] = relationship("User", back_populates="pictures")
    description: Mapped[str] = mapped_column(String(250), nullable=False)
    tags = Mapped[relationship("Tag", secondary=picture_tags, backref="pictures")]
    comments = Mapped[relationship("Comment", secondary=picture_comments, backref="pictures")]
    created_at: Mapped[datetime] = mapped_column(DateTime, default=func.now())
    updated_at: Mapped[datetime] = mapped_column(DateTime, default=func.now(), onupdate=func.now())
=======
>>>>>>> 11867d3d
<|MERGE_RESOLUTION|>--- conflicted
+++ resolved
@@ -46,8 +46,6 @@
 
     created_at: Mapped[datetime] = mapped_column(DateTime, default=func.now())
     updated_at: Mapped[datetime] = mapped_column(DateTime, default=func.now(), onupdate=func.now())
-<<<<<<< HEAD
-
 
 
 picture_tags = Table(
@@ -93,6 +91,4 @@
     tags = Mapped[relationship("Tag", secondary=picture_tags, backref="pictures")]
     comments = Mapped[relationship("Comment", secondary=picture_comments, backref="pictures")]
     created_at: Mapped[datetime] = mapped_column(DateTime, default=func.now())
-    updated_at: Mapped[datetime] = mapped_column(DateTime, default=func.now(), onupdate=func.now())
-=======
->>>>>>> 11867d3d
+    updated_at: Mapped[datetime] = mapped_column(DateTime, default=func.now(), onupdate=func.now())