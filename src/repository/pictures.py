from typing import Sequence

from sqlalchemy.ext.asyncio import AsyncSession
<<<<<<< HEAD
from src.database.models import Picture, User, Tag
from src.schemas.pictures import PictureNameUpdate, PictureDescrUpdate, PictureUpload
=======
from src.database.models import Picture, User, Role
from src.schemas.pictures import PictureNameUpdate, PictureDescrUpdate
>>>>>>> b399524b
from fastapi import HTTPException, status
from sqlalchemy import select


async def save_data_of_picture_to_db(body: PictureUpload, picture_url: str, tag_names: list, user: User, db: AsyncSession):
    tags = [Tag(tagname=tag_name) for tag_name in tag_names]

    for tag in tags:
        db.add(tag)

    await db.commit()

    picture_data = Picture(
        name=body.name, description=body.description, picture_url=picture_url, user_id=user.id, tags_picture=tags
    )
    db.add(picture_data)
    await db.commit()
    await db.refresh(picture_data)
    return picture_data


async def update_picture_name(id: int, body: PictureNameUpdate, db: AsyncSession) -> Picture:
    """
    The update_picture_name function updates the name of a picture in the database.
        Args:
            id (int): The ID of the picture to update.
            body (PictureNameUpdate): The new name for this picture.

    :param id: int: Get the id of the picture we want to update
    :param body: PictureNameUpdate: Get the new name of picture
    :param db: AsyncSession: Pass the database session to the function
    :return: A picture with a new name
    """

    picture_query = select(Picture).where(Picture.id == id)
    existing_name = await db.execute(picture_query)
    picture_name = existing_name.scalar()
    if not picture_name:
        raise HTTPException(status_code=status.HTTP_404_NOT_FOUND, detail="Picture is not found")

    # Перевірка того, що коментар не порожній
    if body.name == "":
        raise HTTPException(
            status_code=status.HTTP_409_CONFLICT,
            detail="Name of picture can't be empty",
        )
    # Перезаписуємо коментар з новими даними
    picture_name.name = body.name
    db.add(picture_name)
    await db.commit()
    await db.refresh(picture_name)
    return picture_name


async def update_picture_description(id: int, body: PictureDescrUpdate, db: AsyncSession) -> Picture:
    """
    The update_picture_description function updates the description of a picture.
        Args:
            id (int): The ID of the picture to update.
            body (PictureDescrUpdate): The updated description for the picture.

    :param id: int: Specify the id of the picture whose description we want to update
    :param body: PictureDescrUpdate: Get the new description of the picture
    :param db: AsyncSession: Access the database
    :return: A picture object
    """

    picture_query = select(Picture).where(Picture.id == id)
    existing_descr = await db.execute(picture_query)
    picture_descr = existing_descr.scalar()
    if not picture_descr:
        raise HTTPException(status_code=status.HTTP_404_NOT_FOUND, detail="Picture is not found")

    # Перевірка того, що коментар не порожній
    if body.description == "":
        raise HTTPException(
            status_code=status.HTTP_409_CONFLICT,
            detail="Name of picture can't be empty",
        )
    # Перезаписуємо коментар з новими даними
    picture_descr.description = body.description
    db.add(picture_descr)
    await db.commit()
    await db.refresh(picture_descr)
    return picture_descr


async def get_all_pictures(skip: int, limit: int, db: AsyncSession) -> Sequence[Picture]:
    """
    The get_all_pictures function returns a list of all pictures in the database.
        ---
        get:
          summary: Get all pictures from the database.
          description: Returns a list of all pictures in the database, with optional pagination parameters.

    :param skip: int: Skip a certain amount of pictures
    :param limit: int: Limit the number of pictures that are returned
    :param db: AsyncSession: Pass the database session into the function
    :return: A list of picture objects
    """

    query = select(Picture).offset(skip).limit(limit)
    pictures = await db.execute(query)
    result = pictures.scalars().all()
    return result


async def get_picture_by_id(id: int, db: AsyncSession) -> Sequence[Picture]:
    """
    The get_picture_by_id function takes in an id and a database session,
        and returns the picture with that id.

    :param id: int: Specify the id of the picture we want to get from the database
    :param db: AsyncSession: Pass the database session to the function
    :return: A list of pictures with the given id
    """

    query = select(Picture).where(Picture.id == id)
    picture = await db.execute(query)
    result = picture.scalars().all()
    return result


async def get_all_pictures_of_user(user_id: int, skip: int, limit: int, db: AsyncSession) -> Sequence[Picture]:
    """
    The get_all_pictures_of_user function returns a list of all pictures that belong to the user with the given id.
    The function takes in three arguments:
        - user_id: The id of the user whose pictures we want to retrieve.
        - skip: The number of records we want to skip before returning results (useful for pagination).
        - limit: The maximum number of records we want returned (useful for pagination).

    :param user_id: int: Identify the user
    :param skip: int: Skip a certain amount of pictures
    :param limit: int: Limit the number of pictures returned
    :param db: AsyncSession: Pass the database session to the function
    :return: A list of pictures
    """

    query = select(Picture).where(Picture.user_id == user_id).offset(skip).limit(limit)
    pictures = await db.execute(query)
    result = pictures.scalars().all()
    return result



async def remove_picture(picture_id: int, current_user: User, db: AsyncSession):
    """
    The remove_picture function is used to remove a picture from the database.
    It takes in a picture_id and current_user as parameters, and returns the removed 
    picture if successful. If not successful, it returns None.
    
    :param picture_id: int: Identify the picture to be removed
    :param current_user: User: Check if the user is an admin or not
    :param db: AsyncSession: Pass the database session to the function
    :return: The picture that was deleted, if it exists
    """

    query = select(Picture).where(Picture.id == picture_id)
    picture = await db.execute(query)
    result = picture.scalars().first()

    if result is None:
        return None
    

    if current_user.roles == Role.admin or result.user_id == current_user.id:
        await db.delete(result)
        await db.commit()
        return result
    else:
        return None<|MERGE_RESOLUTION|>--- conflicted
+++ resolved
@@ -1,13 +1,9 @@
 from typing import Sequence
 
 from sqlalchemy.ext.asyncio import AsyncSession
-<<<<<<< HEAD
+
 from src.database.models import Picture, User, Tag
 from src.schemas.pictures import PictureNameUpdate, PictureDescrUpdate, PictureUpload
-=======
-from src.database.models import Picture, User, Role
-from src.schemas.pictures import PictureNameUpdate, PictureDescrUpdate
->>>>>>> b399524b
 from fastapi import HTTPException, status
 from sqlalchemy import select
 
