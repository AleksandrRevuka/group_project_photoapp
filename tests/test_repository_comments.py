import unittest
from unittest.mock import AsyncMock, MagicMock
from sqlalchemy.ext.asyncio import AsyncSession

from src.schemas.comments import CommentCreate, CommentUpdate
from src.database.models import Comment, User
<<<<<<< HEAD
from src.repository.comments import create_comment, update_comment, delete_comment, get_comments_of_user, get_comments_to_photo
=======
from src.repository.comments import (
    create_comment,
    update_comment,
    delete_comment,
    get_comments_of_user,
    get_comments_to_picture
)
>>>>>>> 1ebaeae3


class TestNotes(unittest.IsolatedAsyncioTestCase):
    def setUp(self):
        self.session = AsyncMock(spec=AsyncSession)
        self.user = User(id=1)
        self.mock_comment = self._create_mock_comment()

    def tearDown(self):
        del self.session

    def _create_mock_comment(self):
        comment = Comment()
        comment.id = 1
        comment.text = "comment text"
        comment.picture_id = 1
        return comment

    async def test_create_comment(self):
<<<<<<< HEAD
        comment = CommentCreate(
            user_id=1, text=self._create_mock_comment().text, picture_id=self._create_mock_comment().picture_id
        )
        result = await create_comment(body=comment, db=self.session)
=======
        comment = CommentCreate(user_id=1, text=self._create_mock_comment().text, picture_id=self._create_mock_comment().picture_id)
        result = await create_comment(user_id=self.user, picture_id=self._create_mock_comment().picture_id, body=comment, db=self.session)
>>>>>>> 1ebaeae3
        self.assertEqual(result.text, comment.text)

    async def test_update_comment(self):
        comment_id = self._create_mock_comment().id
        mock_body = CommentUpdate(text="Updated comment text")
        self.session.execute.return_value = MagicMock(scalar=MagicMock(return_value=self.mock_comment))
        result = await update_comment(comment_id=comment_id, body=mock_body, current_user=self.user.id, db=self.session)
        self.assertNotEqual(result.text, self._create_mock_comment().text)
        self.assertEqual(result.text, "Updated comment text")

    async def test_delete_comment(self):
        comment_id = self._create_mock_comment().id
        self.session.execute.return_value = MagicMock(scalar=MagicMock(return_value=self.mock_comment))
        result = await delete_comment(comment_id=comment_id, db=self.session)

    async def test_get_comments_of_user(self):
        self.session.execute.return_value = MagicMock(scalar=MagicMock(return_value=self.mock_comment))
        result = await get_comments_of_user(skip=0, limit=10, user_id=1, db=self.session)
        self.assertTrue(result)
<<<<<<< HEAD

    async def test_get_comments_to_photo(self):
        self.session.execute.return_value = MagicMock(scalar=MagicMock(return_value=self.mock_comment))
        result = await get_comments_to_photo(skip=0, limit=10, picture_id=2, db=self.session)
=======
        
    async def test_get_comments_to_picture(self):
        self.session.execute.return_value = MagicMock(scalar=MagicMock(return_value=self.mock_comment))
        result = await get_comments_to_picture(skip=0, limit=10, picture_id=2, db=self.session)
>>>>>>> 1ebaeae3
        self.assertTrue(result)


if __name__ == "__main__":
    unittest.main()<|MERGE_RESOLUTION|>--- conflicted
+++ resolved
@@ -4,9 +4,6 @@
 
 from src.schemas.comments import CommentCreate, CommentUpdate
 from src.database.models import Comment, User
-<<<<<<< HEAD
-from src.repository.comments import create_comment, update_comment, delete_comment, get_comments_of_user, get_comments_to_photo
-=======
 from src.repository.comments import (
     create_comment,
     update_comment,
@@ -14,8 +11,6 @@
     get_comments_of_user,
     get_comments_to_picture
 )
->>>>>>> 1ebaeae3
-
 
 class TestNotes(unittest.IsolatedAsyncioTestCase):
     def setUp(self):
@@ -34,15 +29,9 @@
         return comment
 
     async def test_create_comment(self):
-<<<<<<< HEAD
-        comment = CommentCreate(
-            user_id=1, text=self._create_mock_comment().text, picture_id=self._create_mock_comment().picture_id
-        )
-        result = await create_comment(body=comment, db=self.session)
-=======
+
         comment = CommentCreate(user_id=1, text=self._create_mock_comment().text, picture_id=self._create_mock_comment().picture_id)
         result = await create_comment(user_id=self.user, picture_id=self._create_mock_comment().picture_id, body=comment, db=self.session)
->>>>>>> 1ebaeae3
         self.assertEqual(result.text, comment.text)
 
     async def test_update_comment(self):
@@ -62,17 +51,10 @@
         self.session.execute.return_value = MagicMock(scalar=MagicMock(return_value=self.mock_comment))
         result = await get_comments_of_user(skip=0, limit=10, user_id=1, db=self.session)
         self.assertTrue(result)
-<<<<<<< HEAD
-
-    async def test_get_comments_to_photo(self):
-        self.session.execute.return_value = MagicMock(scalar=MagicMock(return_value=self.mock_comment))
-        result = await get_comments_to_photo(skip=0, limit=10, picture_id=2, db=self.session)
-=======
         
     async def test_get_comments_to_picture(self):
         self.session.execute.return_value = MagicMock(scalar=MagicMock(return_value=self.mock_comment))
         result = await get_comments_to_picture(skip=0, limit=10, picture_id=2, db=self.session)
->>>>>>> 1ebaeae3
         self.assertTrue(result)
 
 
