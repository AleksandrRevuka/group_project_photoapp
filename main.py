import logging

import click
import redis.asyncio as redis_async
import uvicorn

from fastapi import Depends, FastAPI, HTTPException
from fastapi_limiter import FastAPILimiter
from sqlalchemy import text
from sqlalchemy.ext.asyncio import AsyncSession

from src.conf.config import init_async_redis
from src.database.db import get_db
<<<<<<< HEAD
from src.routes import auth, users, tags
=======
from src.routes import auth, users, comments
>>>>>>> 610e408a

logger = logging.getLogger("uvicorn")

app = FastAPI()

app.include_router(auth.router, prefix="/api")
app.include_router(users.router, prefix="/api")
app.include_router(comments.router, prefix="/api")


@app.on_event("startup")
async def startup() -> FastAPILimiter:
    """
    The startup function is called when the server starts up.
    It's a good place to initialize things that are needed by your application,
    such as databases and caches.  It can also be used to pre-load data into memory,
    or do other tasks that need to happen before the server begins serving requests.

    :return: A fastapilimiter object
    """
    r = await init_async_redis()
    try:
        await FastAPILimiter.init(r)
    except redis_async.ConnectionError as e:
        color_error = click.style(f"Error connecting to Redis: {str(e)}", bold=True, fg="red", italic=True)
        logger.error(e, extra={"color_message": color_error})
        raise HTTPException(status_code=500, detail="Error connecting to the redis")


@app.on_event("startup")
async def on_startup() -> None:
    """
    The on_startup function is called when the application starts.
    It prints a message to the console, so that you know where to go in your browser.

    :return: None
    """
    message = "Open http://127.0.0.1:8000/docs to start api 🚀 🌘 🪐"
    color_url = click.style("http://127.0.0.1:8000/docs", bold=True, fg="green", italic=True)
    color_message = f"Open {color_url} to start api 🚀 🌘 🪐"
    logger.info(message, extra={"color_message": color_message})


@app.get("/api/healthchecker", tags=["healthchecker"])
async def healthchecker(db: AsyncSession = Depends(get_db)) -> dict:
    """
    The healthchecker function is a simple function that checks the database connection.
    It returns a JSON response with the message "Welcome to FastAPI!" if everything is working correctly.

    :param db: Session: Pass the database connection to the function
    :return: A dictionary with a message
    """
    try:
        result = await db.execute(text("SELECT 1"))
        fetched_result = result.fetchone()
        if fetched_result is None:
            raise HTTPException(status_code=500, detail="Database is not configured correctly")
        return {"message": "Welcome to FastAPI!"}
    except Exception as e:
        color_error = click.style(e, bold=True, fg="red", italic=True)
        logger.error(e, extra={"color_message": color_error})
        raise HTTPException(status_code=500, detail="Error connecting to the database")


app.include_router(tags.router, prefix="/api")

if __name__ == "__main__":
    uvicorn.run("main:app", reload=True)<|MERGE_RESOLUTION|>--- conflicted
+++ resolved
@@ -11,11 +11,7 @@
 
 from src.conf.config import init_async_redis
 from src.database.db import get_db
-<<<<<<< HEAD
-from src.routes import auth, users, tags
-=======
-from src.routes import auth, users, comments
->>>>>>> 610e408a
+from src.routes import auth, users, comments, tags
 
 logger = logging.getLogger("uvicorn")
 
@@ -24,7 +20,7 @@
 app.include_router(auth.router, prefix="/api")
 app.include_router(users.router, prefix="/api")
 app.include_router(comments.router, prefix="/api")
-
+app.include_router(tags.router, prefix="/api")
 
 @app.on_event("startup")
 async def startup() -> FastAPILimiter:
@@ -80,7 +76,7 @@
         raise HTTPException(status_code=500, detail="Error connecting to the database")
 
 
-app.include_router(tags.router, prefix="/api")
+
 
 if __name__ == "__main__":
     uvicorn.run("main:app", reload=True)